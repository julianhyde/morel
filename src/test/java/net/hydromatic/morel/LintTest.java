/*
 * Licensed to Julian Hyde under one or more contributor license
 * agreements.  See the NOTICE file distributed with this work
 * for additional information regarding copyright ownership.
 * Julian Hyde licenses this file to you under the Apache
 * License, Version 2.0 (the "License"); you may not use this
 * file except in compliance with the License.  You may obtain a
 * copy of the License at
 *
 * http://www.apache.org/licenses/LICENSE-2.0
 *
 * Unless required by applicable law or agreed to in writing,
 * software distributed under the License is distributed on an
 * "AS IS" BASIS, WITHOUT WARRANTIES OR CONDITIONS OF ANY KIND,
 * either express or implied.  See the License for the specific
 * language governing permissions and limitations under the
 * License.
 */
package net.hydromatic.morel;

import static java.lang.String.format;
import static org.hamcrest.MatcherAssert.assertThat;
import static org.hamcrest.Matchers.empty;
import static org.hamcrest.core.Is.is;
import static org.junit.jupiter.api.Assertions.fail;
import static org.junit.jupiter.api.Assumptions.assumeTrue;

import java.io.BufferedReader;
import java.io.File;
import java.io.FileReader;
import java.io.FileWriter;
import java.io.IOException;
import java.io.PrintWriter;
import java.io.Reader;
import java.io.StringWriter;
import java.io.Writer;
import java.util.ArrayList;
import java.util.List;
import java.util.stream.Stream;
import net.hydromatic.morel.util.Generation;
import net.hydromatic.morel.util.JavaVersion;
import org.apache.calcite.util.Puffin;
import org.apache.calcite.util.Source;
import org.apache.calcite.util.Sources;
import org.junit.jupiter.api.Test;

/** Runs Lint-like checks on the source code. Also tests those checks. */
@SuppressWarnings("Convert2MethodRef") // JDK 8 requires lambdas
public class LintTest {
  private Puffin.Program<GlobalState> makeProgram() {
    Puffin.Builder<GlobalState, FileState> b =
        Puffin.builder(GlobalState::new, global -> new FileState(global));
    addProgram0(b);
    addProgram1(b);
    return b.build();
  }

  private static void addProgram0(Puffin.Builder<GlobalState, FileState> b) {
    b.add(
        line -> line.isLast(),
        line -> {
          String f = line.filename();
          final int slash = f.lastIndexOf('/');
          final String endMarker =
              "// End " + (slash < 0 ? f : f.substring(slash + 1));
          if (!line.line().equals(endMarker)
              && line.filename().endsWith(".java")) {
            line.state()
                .message("File must end with '" + endMarker + "'", line);
          }
        });
    b.add(line -> line.fnr() == 1, line -> line.globalState().fileCount++);

    // Trailing space
    b.add(
        line -> line.endsWith(" "),
        line -> line.state().message("Trailing space", line));

    // Tab
    b.add(
        line -> line.contains("\t"), line -> line.state().message("Tab", line));

    // Smart quotes
    //noinspection UnnecessaryUnicodeEscape
    b.add(
        line ->
<<<<<<< HEAD
            line.contains("\u2019")
                || line.contains("\u201C")
                || line.contains("\u201D"),
=======
            line.contains("\u00B4") // acute accent
                || line.contains("\u2018") // left single quote
                || line.contains("\u2019") // right single quote
                || line.contains("\u201C") // left double quote
                || line.contains("\u201D"), // right double quote
>>>>>>> 9fc71175
        line -> line.state().message("Smart quote", line));

    // Nullable
    b.add(
        line -> line.startsWith("import javax.annotation.Nullable;"),
        line ->
            line.state()
                .message(
                    "use org.checkerframework.checker.nullness.qual.Nullable",
                    line));

    // Nonnull
    b.add(
        line -> line.startsWith("import javax.annotation.Nonnull;"),
        line ->
            line.state()
                .message(
                    "use org.checkerframework.checker.nullness.qual.NonNull",
                    line));

    // Use of 'Static.' other than in an import.
    b.add(
        line ->
            (line.contains("Assertions.")
                    || line.contains("CoreMatchers.")
                    || line.contains("MatcherAssert.assertThat")
                    || line.contains("Objects.requireNonNull")
                    || line.contains("Ord.forEachIndexed")
                    || line.contains("Pair.forEach")
                    || line.contains("Preconditions.")
                    || line.contains("Static."))
                && line.filename().endsWith(".java")
                && !line.startsWith("import static")
                && !line.matches("^ *// .*$")
                && !line.endsWith("// lint:skip")
                && !filenameIs(line, "LintTest.java")
                && !filenameIs(line, "UtilTest.java"),
        line -> line.state().message("should be static import", line));

    // In a test,
    //   assertThat(x.toString(), is(y));
    // should be
    //   assertThat(x, hasToString(y)));
    b.add(
        line ->
            line.contains(".toString(), is(")
                && line.filename().endsWith(".java")
                && !filenameIs(line, "LintTest.java"),
        line -> line.state().message("use 'Matchers.hasToString'", line));

    // Comment without space
    b.add(
        line ->
            line.matches(".* //[^ ].*")
                && !filenameIs(line, "LintTest.java")
                && !line.contains("//--")
                && !line.contains("//~")
                && !line.contains("//noinspection")
                && !line.contains("//CHECKSTYLE"),
        line -> line.state().message("'//' must be followed by ' '", line));

    // In 'for (int i : list)', colon must be surrounded by space.
    b.add(
        line ->
            line.matches("^ *for \\(.*:.*")
                && !line.matches(".*[^ ][ ][:][ ][^ ].*")
                && !line.matches(".*[^ ][ ][:]$")
                && isJava(line.filename()),
        line -> line.state().message("':' must be surrounded by ' '", line));
  }

  private void addProgram1(Puffin.Builder<GlobalState, FileState> b) {
    // Broken string, "latch" + "string", should be "latchstring".
    b.add(
        line ->
            line.matches("^[^\"]*[\"][^\"]*[\"] *\\+ *[\"].*$")
                && !line.contains("//")
                && isJava(line.filename()),
        line -> line.state().message("broken string", line));

    // Newline should be at end of string literal, not in the middle
    b.add(
        line ->
            line.matches("^.*\\\\n[^\"]+[\"][^\"]*$")
                && !line.contains("//")
                && !line.contains("\\\\n")
                && isJava(line.filename()),
        line ->
            line.state()
                .message("newline should be at end of string literal", line));

    // Javadoc does not require '</p>', so we do not allow '</p>'
    b.add(
        line -> line.state().inJavadoc() && line.contains("</p>"),
        line -> line.state().message("no '</p>'", line));

    // No "**/"
    b.add(
        line -> line.contains(" **/") && line.state().inJavadoc(),
        line -> line.state().message("no '**/'; use '*/'", line));

    // A Javadoc paragraph '<p>' must not be on its own line.
    b.add(
        line -> line.matches("^ *\\* <p>"),
        line -> line.state().message("<p> must not be on its own line", line));

    // A Javadoc paragraph '<p>' must be preceded by a blank Javadoc
    // line.
    b.add(
        line -> line.matches("^ *\\*"),
        line -> {
          final FileState f = line.state();
          if (f.starLine == line.fnr() - 1) {
            f.message("duplicate empty line in javadoc", line);
          }
          f.starLine = line.fnr();
        });

    b.add(
        line ->
            line.matches("^ *\\* <p>.*")
                && line.fnr() - 1 != line.state().starLine,
        line ->
            line.state().message("<p> must be preceded by blank line", line));

    // A non-blank line following a blank line must have a '<p>'
    b.add(
        line ->
            line.state().inJavadoc()
                && line.state().ulCount == 0
                && line.state().blockquoteCount == 0
                && line.contains("* ")
                && line.fnr() - 1 == line.state().starLine
                && line.matches("^ *\\* [^<@].*"),
        line -> line.state().message("missing '<p>'", line));

    // The first "@param" of a javadoc block must be preceded by a blank
    // line.
    b.add(
        line -> line.matches("^ */\\*\\*.*"),
        line -> {
          final FileState f = line.state();
          f.javadocStartLine = line.fnr();
          f.blockquoteCount = 0;
          f.ulCount = 0;
        });

    b.add(
        line -> line.matches(".*\\*/"),
        line -> line.state().javadocEndLine = line.fnr());
    b.add(
        line -> line.matches("^ *\\* @.*"),
        line -> {
          if (line.state().inJavadoc()
              && line.state().atLine < line.state().javadocStartLine
              && line.fnr() - 1 != line.state().starLine) {
            line.state()
                .message("First @tag must be preceded by blank line", line);
          }
          line.state().atLine = line.fnr();
        });
    b.add(
        line -> line.contains("<blockquote>"),
        line -> line.state().blockquoteCount++);
    b.add(
        line -> line.contains("</blockquote>"),
        line -> line.state().blockquoteCount--);
    b.add(line -> line.contains("<ul>"), line -> line.state().ulCount++);
    b.add(line -> line.contains("</ul>"), line -> line.state().ulCount--);

    // In markdown, <code> and </code> must be on same line
    b.add(
        line ->
            line.contains("code>")
                && !line.source()
                    .fileOpt()
                    .filter(f -> f.getName().equals("LintTest.java"))
                    .isPresent(),
        line -> {
          int openCount = count(line.line(), "<code>");
          int closeCount = count(line.line(), "</code>");
          if (openCount != closeCount) {
            line.state()
                .message("<code> and </code> must be on same line", line);
          }
        });

    // README.md must have a line "morel version x.y.z (java version ...)"
    final String versionString = JavaVersion.MOREL.toString();
    b.add(
        line ->
            filenameIs(line, "README.md") && line.startsWith("morel version "),
        line -> {
          line.state().versionCount++;
          final String version = line.line().split(" ")[2];
          if (!version.equals(versionString)) {
            line.state()
                .message(
                    format(
                        "Version '%s' should match '%s'",
                        version, JavaVersion.MOREL),
                    line);
          }
        });

    // README.md must have a line "<version>x.y.z</version>"
    final String versionLine = "<version>" + JavaVersion.MOREL + "</version>";
    b.add(
        line -> filenameIs(line, "README.md") && line.matches("  <version>.*"),
        line -> {
          line.state().versionCount++;
          final String version = line.line().split(" ")[2];
          if (!line.line().contains(versionLine)) {
            line.state()
                .message(
                    format(
                        "Version '%s' should match '%s'",
                        version, JavaVersion.MOREL),
                    line);
          }
        });

    // README must have a line "Morel release x.y.z"
    b.add(
        line -> filenameIs(line, "README") && line.startsWith("Morel release "),
        line -> {
          line.state().versionCount++;
          final String version = line.line().split(" ")[2];
          if (!version.equals(versionString)) {
            line.state()
                .message(
                    format(
                        "Version '%s' should match '%s'",
                        version, JavaVersion.MOREL),
                    line);
          }
        });
    b.add(
        line -> line.isLast(),
        line -> {
          int expectedVersionCount =
              filenameIs(line, "README.md")
                  ? 2
                  : filenameIs(line, "README") ? 1 : 0;
          if (expectedVersionCount != line.state().versionCount) {
            line.state()
                .message(
                    format(
                        "Version should appear %d times but appears %d times",
                        expectedVersionCount, line.state().versionCount),
                    line);
          }
        });
  }

  private static boolean filenameIs(
      Puffin.Line<GlobalState, FileState> line, String anObject) {
    return line.source()
        .fileOpt()
        .filter(f -> f.getName().equals(anObject))
        .isPresent();
  }

  /** Returns whether we are in a file that contains Java code. */
  private static boolean isJava(String filename) {
    return filename.endsWith(".java")
        || filename.endsWith(".jj")
        || filename.endsWith(".fmpp")
        || filename.endsWith(".ftl")
        || filename.equals("GuavaCharSource{memory}"); // for testing
  }

  /** Returns the number of occurrences of a string in a string. */
  private int count(String s, String sub) {
    int count = 0;
    for (int i = 0; i < s.length(); ) {
      i = s.indexOf(sub, i);
      if (i < 0) {
        break;
      }
      count++;
      i += sub.length();
    }
    return count;
  }

  @Test
  void testProgramWorks() {
    final String code =
        "class MyClass {\n"
            + "  /** Paragraph.\n"
            + "   *\n"
            + "   * Missing p.\n"
            + "   *\n"
            + "   * <p>\n"
            + "   * <p>A paragraph (p must be preceded by blank line).\n"
            + "   *\n"
            + "   *\n"
            + "   * <p>no p</p>\n"
            + "   * @see java.lang.String (should be preceded by blank line)\n"
            + "   **/\n"
            + "  String x = \"ok because it's not in javadoc:</p>\";\n"
            + "  for (Map.Entry<String, Integer> e: entries) {\n"
            + "    //comment without space\n"
            + "  }\n"
            + "  for (int i :tooFewSpacesAfter) {\n"
            + "  }\n"
            + "  for (int i  : tooManySpacesBefore) {\n"
            + "  }\n"
            + "  for (int i :   tooManySpacesAfter) {\n"
            + "  }\n"
            + "  for (int i : justRight) {\n"
            + "  }\n"
            + "  for (int i :\n"
            + "     alsoFine) {\n"
            + "  }\n"
            + "  String bad = \"broken\" + \"string\";\n"
            + "  String bad2 = \"string with\\nembedded newline\";\n"
            + "  String good = \"string with newline\\n\"\n"
            + "      \"at end of line\";\n"
            + "  // A comment with <code>on one line and\n"
            + "  // </code> on the next.\n"
            + "}\n";
    final String expectedMessages =
        "["
            + "GuavaCharSource{memory}:4:"
            + "missing '<p>'\n"
            + "GuavaCharSource{memory}:6:"
            + "<p> must not be on its own line\n"
            + "GuavaCharSource{memory}:7:"
            + "<p> must be preceded by blank line\n"
            + "GuavaCharSource{memory}:9:"
            + "duplicate empty line in javadoc\n"
            + "GuavaCharSource{memory}:10:"
            + "no '</p>'\n"
            + "GuavaCharSource{memory}:11:"
            + "First @tag must be preceded by blank line\n"
            + "GuavaCharSource{memory}:12:"
            + "no '**/'; use '*/'\n"
            + "GuavaCharSource{memory}:14:"
            + "':' must be surrounded by ' '\n"
            + "GuavaCharSource{memory}:15:"
            + "'//' must be followed by ' '\n"
            + "GuavaCharSource{memory}:17:"
            + "':' must be surrounded by ' '\n"
            + "GuavaCharSource{memory}:19:"
            + "':' must be surrounded by ' '\n"
            + "GuavaCharSource{memory}:21:"
            + "':' must be surrounded by ' '\n"
            + "GuavaCharSource{memory}:28:"
            + "broken string\n"
            + "GuavaCharSource{memory}:29:"
            + "newline should be at end of string literal\n"
            + "GuavaCharSource{memory}:32:"
            + "<code> and </code> must be on same line\n"
            + "GuavaCharSource{memory}:33:"
            + "<code> and </code> must be on same line\n";
    final Puffin.Program<GlobalState> program = makeProgram();
    final StringWriter sw = new StringWriter();
    final GlobalState g;
    try (PrintWriter pw = new PrintWriter(sw)) {
      g = program.execute(Stream.of(Sources.of(code)), pw);
    }
    assertThat(
        g.messages.toString().replace(", ", "\n").replace(']', '\n'),
        is(expectedMessages));
  }

  /** Tests that source code has no flaws. */
  @Test
  void testLint() {
    assumeTrue(TestUnsafe.haveGit(), "Invalid git environment");

    final Puffin.Program<GlobalState> program = makeProgram();
    final List<File> javaFiles = TestUnsafe.getTextFiles();

    final GlobalState g;
    StringWriter b = new StringWriter();
    try (PrintWriter pw = new PrintWriter(b)) {
      g = program.execute(javaFiles.parallelStream().map(Sources::of), pw);
    }

    assertThat("Lint violations:\n" + b, g.messages, empty());
  }

  /** Parses the "reference.md" file. */
  @Test
  void testFunctionTable() throws IOException {
    File baseDir = TestUtils.getBaseDir(TestUtils.class);
    final File file = new File(baseDir, "docs/reference.md");
    final File genFile = new File(baseDir, "target/reference.md");
    try (Reader r = new FileReader(file);
        BufferedReader br = new BufferedReader(r);
        Writer w = new FileWriter(genFile);
        PrintWriter pw = new PrintWriter(w)) {
      boolean emit = true;
      for (; ; ) {
        String line = br.readLine();
        if (line == null) {
          break;
        }
        if (line.equals("{% comment %}END TABLE{% endcomment %}")) {
          emit = true;
        }
        if (emit) {
          pw.println(line);
        }
        if (line.equals("{% comment %}START TABLE{% endcomment %}")) {
          emit = false;
          Generation.generateFunctionTable(pw);
        }
      }
    }

    final String diff = TestUtils.diff(file, genFile);
    if (!diff.isEmpty()) {
      fail(
          "Files differ: "
              + file
              + " "
              + genFile
              + "\n" //
              + diff);
    }
  }

  /** Warning that code is not as it should be. */
  private static class Message {
    final Source source;
    final int line;
    final String message;

    Message(Source source, int line, String message) {
      this.source = source;
      this.line = line;
      this.message = message;
    }

    @Override
    public String toString() {
      return source + ":" + line + ":" + message;
    }
  }

  /** Internal state of the lint rules. */
  private static class GlobalState {
    int fileCount = 0;
    final List<Message> messages = new ArrayList<>();
  }

  /** Internal state of the lint rules, per file. */
  private static class FileState {
    final GlobalState global;
    int versionCount;
    int starLine;
    int atLine;
    int javadocStartLine;
    int javadocEndLine;
    int blockquoteCount;
    int ulCount;

    FileState(GlobalState global) {
      this.global = global;
    }

    void message(String message, Puffin.Line<GlobalState, FileState> line) {
      global.messages.add(new Message(line.source(), line.fnr(), message));
    }

    public boolean inJavadoc() {
      return javadocEndLine < javadocStartLine;
    }
  }
}

// End LintTest.java<|MERGE_RESOLUTION|>--- conflicted
+++ resolved
@@ -84,17 +84,11 @@
     //noinspection UnnecessaryUnicodeEscape
     b.add(
         line ->
-<<<<<<< HEAD
-            line.contains("\u2019")
-                || line.contains("\u201C")
-                || line.contains("\u201D"),
-=======
             line.contains("\u00B4") // acute accent
                 || line.contains("\u2018") // left single quote
                 || line.contains("\u2019") // right single quote
                 || line.contains("\u201C") // left double quote
                 || line.contains("\u201D"), // right double quote
->>>>>>> 9fc71175
         line -> line.state().message("Smart quote", line));
 
     // Nullable
